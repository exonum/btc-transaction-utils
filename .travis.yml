language: rust

addons:
  apt:
    sources:
    - sourceline: 'ppa:giskou/librocksdb'
    packages:
    - libsnappy-dev
    - librocksdb

rust:
  - 1.25.0

matrix:
  allow_failures:
  - env: FEATURE=non-fatal-checks
  fast_finish: true

cache:
  cargo: true
  directories:
  - node_modules

dist: trusty
sudo: required

env:
  global:
  - CLIPPY_VERS=0.0.196
  - DEADLINKS_VERS=0.3.0
  - OUTDATED_VERS=0.7.0
  - SODIUM_VERS=1.0.16
  - RUSTFLAGS="-D warnings"
  - ROCKSDB_LIB_DIR=/usr/lib/x86_64-linux-gnu
  - SNAPPY_LIB_DIR=/usr/lib/x86_64-linux-gnu
  matrix:
  - FEATURE=test

# Separate jobs should use `install` hook in order not to override these common
# instructions.
before_install:
- |
  if [ ! -f "$HOME/.local/lib/libsodium.a" ]; then
    wget "https://github.com/jedisct1/libsodium/releases/download/$SODIUM_VERS/libsodium-$SODIUM_VERS.tar.gz" -t 5 -O "libsodium.tar.gz"
    tar xvf libsodium.tar.gz
    cd libsodium-$SODIUM_VERS
    ./configure --prefix=$HOME/.local
    make
    make install
    cd ..
  fi
- export LD_LIBRARY_PATH=$LD_LIBRARY_PATH:$HOME/.local/lib
- export PKG_CONFIG_PATH=$PKG_CONFIG_PATH:$HOME/.local/lib/pkgconfig

jobs:
  include:
  # Formatting & other lints that do not require compilation
  - env: FEATURE=lints
    install:
    - rustup component add rustfmt-preview
    - rustfmt --version
    - nvm install 8 && nvm use 8
    - npm install cspell
    - ./node_modules/.bin/cspell --version
    - npm install markdownlint-cli
    - ./node_modules/.bin/markdownlint --version
    script:
    - cargo fmt --all -- --write-mode=diff
    - ./node_modules/.bin/cspell {src,tests}/**/*.rs
    - find . -not -path "./node_modules/*" -name "*.md" | xargs ./node_modules/.bin/cspell
    - find . -not -path "./node_modules/*" -name "*.md" | xargs ./node_modules/.bin/markdownlint --config .markdownlintrc

  # Clippy linting
  - env: FEATURE=clippy
<<<<<<< HEAD
    rust: nightly-2018-05-03
=======
    rust: nightly-2018-05-04
>>>>>>> 73f9914f
    install:
    - cargo clippy --version | grep $CLIPPY_VERS || cargo install clippy --force --vers $CLIPPY_VERS
    script:
    - cargo clippy --all -- -D warnings

  # Tests
  - env: FEATURE=test
    script:
    - cargo test --all

  # Non-fatal checks
  - env: FEATURE=non-fatal-checks
    install:
    - cargo-deadlinks -V | grep $DEADLINKS_VERS || cargo install cargo-deadlinks --vers $DEADLINKS_VERS --force
    script:
    - cargo doc --no-deps
    - cargo deadlinks --dir target/doc<|MERGE_RESOLUTION|>--- conflicted
+++ resolved
@@ -72,11 +72,7 @@
 
   # Clippy linting
   - env: FEATURE=clippy
-<<<<<<< HEAD
-    rust: nightly-2018-05-03
-=======
     rust: nightly-2018-05-04
->>>>>>> 73f9914f
     install:
     - cargo clippy --version | grep $CLIPPY_VERS || cargo install clippy --force --vers $CLIPPY_VERS
     script:
